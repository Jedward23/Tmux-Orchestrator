![Orchestrator Hero](/Orchestrator.png)

**Run AI agents 24/7 while you sleep** - The Tmux Orchestrator enables Claude agents to work autonomously, schedule their own check-ins, and coordinate across multiple projects without human intervention.

## 🤖 Key Capabilities & Autonomous Features

- **Self-trigger** - Agents schedule their own check-ins and continue work autonomously
- **Coordinate** - Project managers assign tasks to engineers across multiple codebases  
- **Persist** - Work continues even when you close your laptop
- **Scale** - Run multiple teams working on different projects simultaneously

## 🏗️ Architecture

The Tmux Orchestrator uses a three-tier hierarchy to overcome context window limitations:

```
┌─────────────┐
│ Orchestrator│ ← You interact here
└──────┬──────┘
       │ Monitors & coordinates
       ▼
┌─────────────┐     ┌─────────────┐
│  Project    │     │  Project    │
│  Manager 1  │     │  Manager 2  │ ← Assign tasks, enforce specs
└──────┬──────┘     └──────┬──────┘
       │                   │
       ▼                   ▼
┌─────────────┐     ┌─────────────┐
│ Engineer 1  │     │ Engineer 2  │ ← Write code, fix bugs
└─────────────┘     └─────────────┘
```

### Why Separate Agents?
- **Limited context windows** - Each agent stays focused on its role
- **Specialized expertise** - PMs manage, engineers code
- **Parallel work** - Multiple engineers can work simultaneously
- **Better memory** - Smaller contexts mean better recall

## 📸 Examples in Action

### Project Manager Coordination
![Initiate Project Manager](Examples/Initiate%20Project%20Manager.png)
*The orchestrator creating and briefing a new project manager agent*

### Status Reports & Monitoring
![Status Reports](Examples/Status%20reports.png)
*Real-time status updates from multiple agents working in parallel*

### Tmux Communication
![Reading TMUX Windows and Sending Messages](Examples/Reading%20TMUX%20Windows%20and%20Sending%20Messages.png)
*How agents communicate across tmux windows and sessions*

### Project Completion
![Project Completed](Examples/Project%20Completed.png)
*Successful project completion with all tasks verified and committed*

## 🎯 Quick Start

### Option 1: Basic Setup (Single Project)

```bash
# 1. Create a project spec
cat > project_spec.md << 'EOF'
PROJECT: My Web App
GOAL: Add user authentication system
CONSTRAINTS:
- Use existing database schema
- Follow current code patterns  
- Commit every 30 minutes
- Write tests for new features

DELIVERABLES:
1. Login/logout endpoints
2. User session management
3. Protected route middleware
EOF

# 2. Start tmux session
tmux new-session -s my-project

# 3. Start project manager in window 0
claude

# 4. Give PM the spec and let it create an engineer
"You are a Project Manager. Read project_spec.md and create an engineer 
in window 1 to implement it. Schedule check-ins every 30 minutes."

# 5. Schedule orchestrator check-in
./schedule_with_note.sh 30 "Check PM progress on auth system"
# The script writes `next_check_note.txt` in the repository root using a
# dynamically calculated path.
```

### Option 2: Full Orchestrator Setup

```bash
# Start the orchestrator
tmux new-session -s orchestrator
claude

# Give it your projects
"You are the Orchestrator. Set up project managers for:
1. Frontend (React app) - Add dashboard charts
2. Backend (FastAPI) - Optimize database queries
Schedule yourself to check in every hour."
```

## ✨ Key Features

### 🔄 Self-Scheduling Agents
Agents can schedule their own check-ins using:
```bash
./schedule_with_note.sh 30 "Continue dashboard implementation"
```
The helper script automatically calculates the repository path for its note file.

### 👥 Multi-Agent Coordination
- Project managers communicate with engineers
- Orchestrator monitors all project managers
- Cross-project knowledge sharing

### 💾 Automatic Git Backups
- Commits every 30 minutes of work
- Tags stable versions
- Creates feature branches for experiments

### 📊 Real-Time Monitoring
- See what every agent is doing
- Intervene when needed
- Review progress across all projects

## 📋 Best Practices

### Writing Effective Specifications

```markdown
PROJECT: E-commerce Checkout
GOAL: Implement multi-step checkout process

CONSTRAINTS:
- Use existing cart state management
- Follow current design system
- Maximum 3 API endpoints
- Commit after each step completion

DELIVERABLES:
1. Shipping address form with validation
2. Payment method selection (Stripe integration)
3. Order review and confirmation page
4. Success/failure handling

SUCCESS CRITERIA:
- All forms validate properly
- Payment processes without errors  
- Order data persists to database
- Emails send on completion
```

### Git Safety Rules

1. **Before Starting Any Task**
   ```bash
   git checkout -b feature/[task-name]
   git status  # Ensure clean state
   ```

2. **Every 30 Minutes**
   ```bash
   git add -A
   git commit -m "Progress: [what was accomplished]"
   ```

3. **When Task Completes**
   ```bash
   git tag stable-[feature]-[date]
   git checkout main
   git merge feature/[task-name]
   ```

## 🚨 Common Pitfalls & Solutions

| Pitfall | Consequence | Solution |
|---------|-------------|----------|
| Vague instructions | Agent drift, wasted compute | Write clear, specific specs |
| No git commits | Lost work, frustrated devs | Enforce 30-minute commit rule |
| Too many tasks | Context overload, confusion | One task per agent at a time |
| No specifications | Unpredictable results | Always start with written spec |
| Missing checkpoints | Agents stop working | Schedule regular check-ins |

## 🛠️ How It Works

### The Magic of Tmux
Tmux (terminal multiplexer) is the key enabler because:
- It persists terminal sessions even when disconnected
- Allows multiple windows/panes in one session
- Claude runs in the terminal, so it can control other Claude instances
- Commands can be sent programmatically to any window

### 💬 Simplified Agent Communication

We now use the `send-claude-message.sh` script for all agent communication:

```bash
# Send message to any Claude agent
./send-claude-message.sh session:window "Your message here"

# Examples:
./send-claude-message.sh frontend:0 "What's your progress on the login form?"
./send-claude-message.sh backend:1 "The API endpoint /api/users is returning 404"
./send-claude-message.sh project-manager:0 "Please coordinate with the QA team"
```

The script handles all timing complexities automatically, making agent communication reliable and consistent.

### Scheduling Check-ins
```bash
# Schedule with specific, actionable notes
./schedule_with_note.sh 30 "Review auth implementation, assign next task"
./schedule_with_note.sh 60 "Check test coverage, merge if passing"
./schedule_with_note.sh 120 "Full system check, rotate tasks if needed"
```
These commands create or update `next_check_note.txt` in the repository root.

**Important**: The orchestrator needs to know which tmux window it's running in to schedule its own check-ins correctly. If scheduling isn't working, verify the orchestrator knows its current window with:
```bash
echo "Current window: $(tmux display-message -p "#{session_name}:#{window_index}")"
```

## 🎓 Advanced Usage

### Multi-Project Orchestration
```bash
# Start orchestrator
tmux new-session -s orchestrator

# Create project managers for each project
tmux new-window -n frontend-pm
tmux new-window -n backend-pm  
tmux new-window -n mobile-pm

# Each PM manages their own engineers
# Orchestrator coordinates between PMs
```

You can automate this setup with the `multi-project-orchestrator.sh` script. Define
your projects in `config/projects.conf`:

```bash
frontend:/path/to/frontend/project
backend:/path/to/backend/project
```

Then deploy all sessions at once:

```bash
./scripts/multi-project-orchestrator.sh deploy
```

Generate a combined status report anytime:

```bash
./scripts/multi-project-orchestrator.sh status
```

### Cross-Project Intelligence
The orchestrator can share insights between projects:
- "Frontend is using /api/v2/users, update backend accordingly"
- "Authentication is working in Project A, use same pattern in Project B"
- "Performance issue found in shared library, fix across all projects"

## 📚 Core Files

- `send-claude-message.sh` - Simplified agent communication script
<<<<<<< HEAD
- `schedule_with_note.sh` - Self-scheduling functionality
- `tmux_utils.py` - Tmux interaction utilities
- `scripts/multi-project-orchestrator.sh` - Launch and monitor multiple projects
- `scripts/multi_project_status.py` - Generate combined status reports
- `CLAUDE.md` - Agent behavior instructions
- `LEARNINGS.md` - Accumulated knowledge base
=======
- `schedule_with_note.sh` - Self-scheduling functionality
- `tmux_utils.py` - Tmux interaction utilities
- `CLAUDE.md` - Agent behavior instructions
- `LEARNINGS.md` - Accumulated knowledge base
- `REFERENCE_GUIDELINES.md` - Path and reference conventions
>>>>>>> 87ae9fd4

## 🤝 Contributing & Optimization

The orchestrator evolves through community discoveries and optimizations. When contributing:

1. Document new tmux commands and patterns in CLAUDE.md
2. Share novel use cases and agent coordination strategies
3. Submit optimizations for claudes synchronization
4. Keep command reference up-to-date with latest findings
5. Test improvements across multiple sessions and scenarios

Key areas for enhancement:
- Agent communication patterns
- Cross-project coordination
- Novel automation workflows

## 📄 License

MIT License - Use freely but wisely. Remember: with great automation comes great responsibility.

---

*"The tools we build today will program themselves tomorrow"* - Alan Kay, 1971<|MERGE_RESOLUTION|>--- conflicted
+++ resolved
@@ -1,310 +1,303 @@
-![Orchestrator Hero](/Orchestrator.png)
-
-**Run AI agents 24/7 while you sleep** - The Tmux Orchestrator enables Claude agents to work autonomously, schedule their own check-ins, and coordinate across multiple projects without human intervention.
-
-## 🤖 Key Capabilities & Autonomous Features
-
-- **Self-trigger** - Agents schedule their own check-ins and continue work autonomously
-- **Coordinate** - Project managers assign tasks to engineers across multiple codebases  
-- **Persist** - Work continues even when you close your laptop
-- **Scale** - Run multiple teams working on different projects simultaneously
-
-## 🏗️ Architecture
-
-The Tmux Orchestrator uses a three-tier hierarchy to overcome context window limitations:
-
-```
-┌─────────────┐
-│ Orchestrator│ ← You interact here
-└──────┬──────┘
-       │ Monitors & coordinates
-       ▼
-┌─────────────┐     ┌─────────────┐
-│  Project    │     │  Project    │
-│  Manager 1  │     │  Manager 2  │ ← Assign tasks, enforce specs
-└──────┬──────┘     └──────┬──────┘
-       │                   │
-       ▼                   ▼
-┌─────────────┐     ┌─────────────┐
-│ Engineer 1  │     │ Engineer 2  │ ← Write code, fix bugs
-└─────────────┘     └─────────────┘
-```
-
-### Why Separate Agents?
-- **Limited context windows** - Each agent stays focused on its role
-- **Specialized expertise** - PMs manage, engineers code
-- **Parallel work** - Multiple engineers can work simultaneously
-- **Better memory** - Smaller contexts mean better recall
-
-## 📸 Examples in Action
-
-### Project Manager Coordination
-![Initiate Project Manager](Examples/Initiate%20Project%20Manager.png)
-*The orchestrator creating and briefing a new project manager agent*
-
-### Status Reports & Monitoring
-![Status Reports](Examples/Status%20reports.png)
-*Real-time status updates from multiple agents working in parallel*
-
-### Tmux Communication
-![Reading TMUX Windows and Sending Messages](Examples/Reading%20TMUX%20Windows%20and%20Sending%20Messages.png)
-*How agents communicate across tmux windows and sessions*
-
-### Project Completion
-![Project Completed](Examples/Project%20Completed.png)
-*Successful project completion with all tasks verified and committed*
-
-## 🎯 Quick Start
-
-### Option 1: Basic Setup (Single Project)
-
-```bash
-# 1. Create a project spec
-cat > project_spec.md << 'EOF'
-PROJECT: My Web App
-GOAL: Add user authentication system
-CONSTRAINTS:
-- Use existing database schema
-- Follow current code patterns  
-- Commit every 30 minutes
-- Write tests for new features
-
-DELIVERABLES:
-1. Login/logout endpoints
-2. User session management
-3. Protected route middleware
-EOF
-
-# 2. Start tmux session
-tmux new-session -s my-project
-
-# 3. Start project manager in window 0
-claude
-
-# 4. Give PM the spec and let it create an engineer
-"You are a Project Manager. Read project_spec.md and create an engineer 
-in window 1 to implement it. Schedule check-ins every 30 minutes."
-
-# 5. Schedule orchestrator check-in
-./schedule_with_note.sh 30 "Check PM progress on auth system"
-# The script writes `next_check_note.txt` in the repository root using a
-# dynamically calculated path.
-```
-
-### Option 2: Full Orchestrator Setup
-
-```bash
-# Start the orchestrator
-tmux new-session -s orchestrator
-claude
-
-# Give it your projects
-"You are the Orchestrator. Set up project managers for:
-1. Frontend (React app) - Add dashboard charts
-2. Backend (FastAPI) - Optimize database queries
-Schedule yourself to check in every hour."
-```
-
-## ✨ Key Features
-
-### 🔄 Self-Scheduling Agents
-Agents can schedule their own check-ins using:
-```bash
-./schedule_with_note.sh 30 "Continue dashboard implementation"
-```
-The helper script automatically calculates the repository path for its note file.
-
-### 👥 Multi-Agent Coordination
-- Project managers communicate with engineers
-- Orchestrator monitors all project managers
-- Cross-project knowledge sharing
-
-### 💾 Automatic Git Backups
-- Commits every 30 minutes of work
-- Tags stable versions
-- Creates feature branches for experiments
-
-### 📊 Real-Time Monitoring
-- See what every agent is doing
-- Intervene when needed
-- Review progress across all projects
-
-## 📋 Best Practices
-
-### Writing Effective Specifications
-
-```markdown
-PROJECT: E-commerce Checkout
-GOAL: Implement multi-step checkout process
-
-CONSTRAINTS:
-- Use existing cart state management
-- Follow current design system
-- Maximum 3 API endpoints
-- Commit after each step completion
-
-DELIVERABLES:
-1. Shipping address form with validation
-2. Payment method selection (Stripe integration)
-3. Order review and confirmation page
-4. Success/failure handling
-
-SUCCESS CRITERIA:
-- All forms validate properly
-- Payment processes without errors  
-- Order data persists to database
-- Emails send on completion
-```
-
-### Git Safety Rules
-
-1. **Before Starting Any Task**
-   ```bash
-   git checkout -b feature/[task-name]
-   git status  # Ensure clean state
-   ```
-
-2. **Every 30 Minutes**
-   ```bash
-   git add -A
-   git commit -m "Progress: [what was accomplished]"
-   ```
-
-3. **When Task Completes**
-   ```bash
-   git tag stable-[feature]-[date]
-   git checkout main
-   git merge feature/[task-name]
-   ```
-
-## 🚨 Common Pitfalls & Solutions
-
-| Pitfall | Consequence | Solution |
-|---------|-------------|----------|
-| Vague instructions | Agent drift, wasted compute | Write clear, specific specs |
-| No git commits | Lost work, frustrated devs | Enforce 30-minute commit rule |
-| Too many tasks | Context overload, confusion | One task per agent at a time |
-| No specifications | Unpredictable results | Always start with written spec |
-| Missing checkpoints | Agents stop working | Schedule regular check-ins |
-
-## 🛠️ How It Works
-
-### The Magic of Tmux
-Tmux (terminal multiplexer) is the key enabler because:
-- It persists terminal sessions even when disconnected
-- Allows multiple windows/panes in one session
-- Claude runs in the terminal, so it can control other Claude instances
-- Commands can be sent programmatically to any window
-
-### 💬 Simplified Agent Communication
-
-We now use the `send-claude-message.sh` script for all agent communication:
-
-```bash
-# Send message to any Claude agent
-./send-claude-message.sh session:window "Your message here"
-
-# Examples:
-./send-claude-message.sh frontend:0 "What's your progress on the login form?"
-./send-claude-message.sh backend:1 "The API endpoint /api/users is returning 404"
-./send-claude-message.sh project-manager:0 "Please coordinate with the QA team"
-```
-
-The script handles all timing complexities automatically, making agent communication reliable and consistent.
-
-### Scheduling Check-ins
-```bash
-# Schedule with specific, actionable notes
-./schedule_with_note.sh 30 "Review auth implementation, assign next task"
-./schedule_with_note.sh 60 "Check test coverage, merge if passing"
-./schedule_with_note.sh 120 "Full system check, rotate tasks if needed"
-```
-These commands create or update `next_check_note.txt` in the repository root.
-
-**Important**: The orchestrator needs to know which tmux window it's running in to schedule its own check-ins correctly. If scheduling isn't working, verify the orchestrator knows its current window with:
-```bash
-echo "Current window: $(tmux display-message -p "#{session_name}:#{window_index}")"
-```
-
-## 🎓 Advanced Usage
-
-### Multi-Project Orchestration
-```bash
-# Start orchestrator
-tmux new-session -s orchestrator
-
-# Create project managers for each project
-tmux new-window -n frontend-pm
-tmux new-window -n backend-pm  
-tmux new-window -n mobile-pm
-
-# Each PM manages their own engineers
-# Orchestrator coordinates between PMs
-```
-
-You can automate this setup with the `multi-project-orchestrator.sh` script. Define
-your projects in `config/projects.conf`:
-
-```bash
-frontend:/path/to/frontend/project
-backend:/path/to/backend/project
-```
-
-Then deploy all sessions at once:
-
-```bash
-./scripts/multi-project-orchestrator.sh deploy
-```
-
-Generate a combined status report anytime:
-
-```bash
-./scripts/multi-project-orchestrator.sh status
-```
-
-### Cross-Project Intelligence
-The orchestrator can share insights between projects:
-- "Frontend is using /api/v2/users, update backend accordingly"
-- "Authentication is working in Project A, use same pattern in Project B"
-- "Performance issue found in shared library, fix across all projects"
-
-## 📚 Core Files
-
-- `send-claude-message.sh` - Simplified agent communication script
-<<<<<<< HEAD
-- `schedule_with_note.sh` - Self-scheduling functionality
-- `tmux_utils.py` - Tmux interaction utilities
-- `scripts/multi-project-orchestrator.sh` - Launch and monitor multiple projects
-- `scripts/multi_project_status.py` - Generate combined status reports
-- `CLAUDE.md` - Agent behavior instructions
-- `LEARNINGS.md` - Accumulated knowledge base
-=======
-- `schedule_with_note.sh` - Self-scheduling functionality
-- `tmux_utils.py` - Tmux interaction utilities
-- `CLAUDE.md` - Agent behavior instructions
-- `LEARNINGS.md` - Accumulated knowledge base
-- `REFERENCE_GUIDELINES.md` - Path and reference conventions
->>>>>>> 87ae9fd4
-
-## 🤝 Contributing & Optimization
-
-The orchestrator evolves through community discoveries and optimizations. When contributing:
-
-1. Document new tmux commands and patterns in CLAUDE.md
-2. Share novel use cases and agent coordination strategies
-3. Submit optimizations for claudes synchronization
-4. Keep command reference up-to-date with latest findings
-5. Test improvements across multiple sessions and scenarios
-
-Key areas for enhancement:
-- Agent communication patterns
-- Cross-project coordination
-- Novel automation workflows
-
-## 📄 License
-
-MIT License - Use freely but wisely. Remember: with great automation comes great responsibility.
-
----
-
+![Orchestrator Hero](/Orchestrator.png)
+
+**Run AI agents 24/7 while you sleep** - The Tmux Orchestrator enables Claude agents to work autonomously, schedule their own check-ins, and coordinate across multiple projects without human intervention.
+
+## 🤖 Key Capabilities & Autonomous Features
+
+- **Self-trigger** - Agents schedule their own check-ins and continue work autonomously
+- **Coordinate** - Project managers assign tasks to engineers across multiple codebases  
+- **Persist** - Work continues even when you close your laptop
+- **Scale** - Run multiple teams working on different projects simultaneously
+
+## 🏗️ Architecture
+
+The Tmux Orchestrator uses a three-tier hierarchy to overcome context window limitations:
+
+```
+┌─────────────┐
+│ Orchestrator│ ← You interact here
+└──────┬──────┘
+       │ Monitors & coordinates
+       ▼
+┌─────────────┐     ┌─────────────┐
+│  Project    │     │  Project    │
+│  Manager 1  │     │  Manager 2  │ ← Assign tasks, enforce specs
+└──────┬──────┘     └──────┬──────┘
+       │                   │
+       ▼                   ▼
+┌─────────────┐     ┌─────────────┐
+│ Engineer 1  │     │ Engineer 2  │ ← Write code, fix bugs
+└─────────────┘     └─────────────┘
+```
+
+### Why Separate Agents?
+- **Limited context windows** - Each agent stays focused on its role
+- **Specialized expertise** - PMs manage, engineers code
+- **Parallel work** - Multiple engineers can work simultaneously
+- **Better memory** - Smaller contexts mean better recall
+
+## 📸 Examples in Action
+
+### Project Manager Coordination
+![Initiate Project Manager](Examples/Initiate%20Project%20Manager.png)
+*The orchestrator creating and briefing a new project manager agent*
+
+### Status Reports & Monitoring
+![Status Reports](Examples/Status%20reports.png)
+*Real-time status updates from multiple agents working in parallel*
+
+### Tmux Communication
+![Reading TMUX Windows and Sending Messages](Examples/Reading%20TMUX%20Windows%20and%20Sending%20Messages.png)
+*How agents communicate across tmux windows and sessions*
+
+### Project Completion
+![Project Completed](Examples/Project%20Completed.png)
+*Successful project completion with all tasks verified and committed*
+
+## 🎯 Quick Start
+
+### Option 1: Basic Setup (Single Project)
+
+```bash
+# 1. Create a project spec
+cat > project_spec.md << 'EOF'
+PROJECT: My Web App
+GOAL: Add user authentication system
+CONSTRAINTS:
+- Use existing database schema
+- Follow current code patterns  
+- Commit every 30 minutes
+- Write tests for new features
+
+DELIVERABLES:
+1. Login/logout endpoints
+2. User session management
+3. Protected route middleware
+EOF
+
+# 2. Start tmux session
+tmux new-session -s my-project
+
+# 3. Start project manager in window 0
+claude
+
+# 4. Give PM the spec and let it create an engineer
+"You are a Project Manager. Read project_spec.md and create an engineer 
+in window 1 to implement it. Schedule check-ins every 30 minutes."
+
+# 5. Schedule orchestrator check-in
+./schedule_with_note.sh 30 "Check PM progress on auth system"
+# The script writes `next_check_note.txt` in the repository root using a
+# dynamically calculated path.
+```
+
+### Option 2: Full Orchestrator Setup
+
+```bash
+# Start the orchestrator
+tmux new-session -s orchestrator
+claude
+
+# Give it your projects
+"You are the Orchestrator. Set up project managers for:
+1. Frontend (React app) - Add dashboard charts
+2. Backend (FastAPI) - Optimize database queries
+Schedule yourself to check in every hour."
+```
+
+## ✨ Key Features
+
+### 🔄 Self-Scheduling Agents
+Agents can schedule their own check-ins using:
+```bash
+./schedule_with_note.sh 30 "Continue dashboard implementation"
+```
+The helper script automatically calculates the repository path for its note file.
+
+### 👥 Multi-Agent Coordination
+- Project managers communicate with engineers
+- Orchestrator monitors all project managers
+- Cross-project knowledge sharing
+
+### 💾 Automatic Git Backups
+- Commits every 30 minutes of work
+- Tags stable versions
+- Creates feature branches for experiments
+
+### 📊 Real-Time Monitoring
+- See what every agent is doing
+- Intervene when needed
+- Review progress across all projects
+
+## 📋 Best Practices
+
+### Writing Effective Specifications
+
+```markdown
+PROJECT: E-commerce Checkout
+GOAL: Implement multi-step checkout process
+
+CONSTRAINTS:
+- Use existing cart state management
+- Follow current design system
+- Maximum 3 API endpoints
+- Commit after each step completion
+
+DELIVERABLES:
+1. Shipping address form with validation
+2. Payment method selection (Stripe integration)
+3. Order review and confirmation page
+4. Success/failure handling
+
+SUCCESS CRITERIA:
+- All forms validate properly
+- Payment processes without errors  
+- Order data persists to database
+- Emails send on completion
+```
+
+### Git Safety Rules
+
+1. **Before Starting Any Task**
+   ```bash
+   git checkout -b feature/[task-name]
+   git status  # Ensure clean state
+   ```
+
+2. **Every 30 Minutes**
+   ```bash
+   git add -A
+   git commit -m "Progress: [what was accomplished]"
+   ```
+
+3. **When Task Completes**
+   ```bash
+   git tag stable-[feature]-[date]
+   git checkout main
+   git merge feature/[task-name]
+   ```
+
+## 🚨 Common Pitfalls & Solutions
+
+| Pitfall | Consequence | Solution |
+|---------|-------------|----------|
+| Vague instructions | Agent drift, wasted compute | Write clear, specific specs |
+| No git commits | Lost work, frustrated devs | Enforce 30-minute commit rule |
+| Too many tasks | Context overload, confusion | One task per agent at a time |
+| No specifications | Unpredictable results | Always start with written spec |
+| Missing checkpoints | Agents stop working | Schedule regular check-ins |
+
+## 🛠️ How It Works
+
+### The Magic of Tmux
+Tmux (terminal multiplexer) is the key enabler because:
+- It persists terminal sessions even when disconnected
+- Allows multiple windows/panes in one session
+- Claude runs in the terminal, so it can control other Claude instances
+- Commands can be sent programmatically to any window
+
+### 💬 Simplified Agent Communication
+
+We now use the `send-claude-message.sh` script for all agent communication:
+
+```bash
+# Send message to any Claude agent
+./send-claude-message.sh session:window "Your message here"
+
+# Examples:
+./send-claude-message.sh frontend:0 "What's your progress on the login form?"
+./send-claude-message.sh backend:1 "The API endpoint /api/users is returning 404"
+./send-claude-message.sh project-manager:0 "Please coordinate with the QA team"
+```
+
+The script handles all timing complexities automatically, making agent communication reliable and consistent.
+
+### Scheduling Check-ins
+```bash
+# Schedule with specific, actionable notes
+./schedule_with_note.sh 30 "Review auth implementation, assign next task"
+./schedule_with_note.sh 60 "Check test coverage, merge if passing"
+./schedule_with_note.sh 120 "Full system check, rotate tasks if needed"
+```
+These commands create or update `next_check_note.txt` in the repository root.
+
+**Important**: The orchestrator needs to know which tmux window it's running in to schedule its own check-ins correctly. If scheduling isn't working, verify the orchestrator knows its current window with:
+```bash
+echo "Current window: $(tmux display-message -p "#{session_name}:#{window_index}")"
+```
+
+## 🎓 Advanced Usage
+
+### Multi-Project Orchestration
+```bash
+# Start orchestrator
+tmux new-session -s orchestrator
+
+# Create project managers for each project
+tmux new-window -n frontend-pm
+tmux new-window -n backend-pm  
+tmux new-window -n mobile-pm
+
+# Each PM manages their own engineers
+# Orchestrator coordinates between PMs
+```
+
+You can automate this setup with the `multi-project-orchestrator.sh` script. Define
+your projects in `config/projects.conf`:
+
+```bash
+frontend:/path/to/frontend/project
+backend:/path/to/backend/project
+```
+
+Then deploy all sessions at once:
+
+```bash
+./scripts/multi-project-orchestrator.sh deploy
+```
+
+Generate a combined status report anytime:
+
+```bash
+./scripts/multi-project-orchestrator.sh status
+```
+
+### Cross-Project Intelligence
+The orchestrator can share insights between projects:
+- "Frontend is using /api/v2/users, update backend accordingly"
+- "Authentication is working in Project A, use same pattern in Project B"
+- "Performance issue found in shared library, fix across all projects"
+
+## 📚 Core Files
+
+- `send-claude-message.sh` - Simplified agent communication script
+- `schedule_with_note.sh` - Self-scheduling functionality
+- `tmux_utils.py` - Tmux interaction utilities
+- `scripts/multi-project-orchestrator.sh` - Launch and monitor multiple projects
+- `scripts/multi_project_status.py` - Generate combined status reports
+- `CLAUDE.md` - Agent behavior instructions
+- `LEARNINGS.md` - Accumulated knowledge base
+
+
+## 🤝 Contributing & Optimization
+
+The orchestrator evolves through community discoveries and optimizations. When contributing:
+
+1. Document new tmux commands and patterns in CLAUDE.md
+2. Share novel use cases and agent coordination strategies
+3. Submit optimizations for claudes synchronization
+4. Keep command reference up-to-date with latest findings
+5. Test improvements across multiple sessions and scenarios
+
+Key areas for enhancement:
+- Agent communication patterns
+- Cross-project coordination
+- Novel automation workflows
+
+## 📄 License
+
+MIT License - Use freely but wisely. Remember: with great automation comes great responsibility.
+
+---
+
 *"The tools we build today will program themselves tomorrow"* - Alan Kay, 1971